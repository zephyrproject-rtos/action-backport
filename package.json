{
  "name": "backport",
<<<<<<< HEAD
  "version": "1.1.1-3",
=======
  "version": "2.0.3",
>>>>>>> b1bb2aaf
  "license": "MIT",
  "main": "dist/index.js",
  "files": [
    "action.yml",
    "dist"
  ],
  "scripts": {
    "prebuild": "tsc --build",
    "build": "ncc build src/index.ts --minify  --target es2021 --v8-cache",
    "prettier": "prettier --ignore-path .gitignore \"./**/*.{cjs,js,json,md,ts,yml}\"",
    "xo": "xo"
  },
  "dependencies": {
    "@actions/core": "^1.6.0",
    "@actions/exec": "^1.1.1",
    "@actions/github": "^5.0.1",
    "ensure-error": "^4.0.0",
    "lodash-es": "^4.17.21"
  },
  "devDependencies": {
    "@octokit/webhooks-types": "^5.5.1",
    "@types/error-cause": "^1.0.1",
    "@types/lodash-es": "^4.17.6",
    "@types/node": "^16.11.26",
    "@vercel/ncc": "^0.33.3",
    "eslint-config-prettier": "^8.5.0",
    "eslint-plugin-import": "^2.26.0",
    "eslint-plugin-sort-destructure-keys": "^1.4.0",
    "eslint-plugin-typescript-sort-keys": "^2.1.0",
    "prettier": "^2.6.2",
    "prettier-plugin-packagejson": "^2.2.17",
    "typescript": "^4.6.3",
    "xo": "^0.48.0",
    "yarn-deduplicate": "^4.0.0"
  }
}<|MERGE_RESOLUTION|>--- conflicted
+++ resolved
@@ -1,10 +1,6 @@
 {
   "name": "backport",
-<<<<<<< HEAD
-  "version": "1.1.1-3",
-=======
-  "version": "2.0.3",
->>>>>>> b1bb2aaf
+  "version": "2.0.3-1",
   "license": "MIT",
   "main": "dist/index.js",
   "files": [
